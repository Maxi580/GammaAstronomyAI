import os
import datetime
from typing import Literal, TypedDict

import numpy as np
import torch
import torch.nn as nn
import torch.optim as optim
from sklearn.metrics import (accuracy_score, confusion_matrix, f1_score,
                             precision_score, recall_score)
from sklearn.model_selection import train_test_split
from torch.utils.data import DataLoader, Subset

<<<<<<< HEAD
from TrainingPipeline.Datasets.MagicDataset import MagicDataset
from TrainingPipeline.ResultsWriter import ResultsWriter

from CNN.Architectures.BasicMagicCNN import BasicMagicNet
from CNN.Architectures.MLP import MLP
from CNN.Architectures.StatsModel import StatsMagicNet
from CNN.Architectures.HexCircleCNN import HexCircleNet
from CNN.Architectures.HexMagicNet import HexMagicNet
=======
from TrainingPipeline.Datasets import MagicDataset
from TrainingPipeline.ResultsWriter import ResultsWriter

from CNN.Architectures import *
>>>>>>> 070b1356

np.random.seed(42)
torch.manual_seed(42)
if torch.cuda.is_available():
    torch.cuda.manual_seed(42)
    torch.backends.cudnn.deterministic = True
    torch.backends.cudnn.benchmark = False

MetricsDict = TypedDict(
    "MetricsDict",
    {
        "loss": float,
        "accuracy": float,
        "precision": float,
        "recall": float,
        "f1": float,
        "tn": float,
        "fp": float,
        "fn": float,
        "tp": float,
    },
)


def calc_metrics(y_true, y_pred, loss):
    accuracy = 100.0 * accuracy_score(y_true, y_pred)
    precision = 100.0 * precision_score(y_true, y_pred, zero_division=0)
    recall = 100.0 * recall_score(y_true, y_pred, zero_division=0)
    f1 = 100.0 * f1_score(y_true, y_pred, zero_division=0)

    cm = confusion_matrix(y_true, y_pred, labels=[0, 1])

    tn, fp, fn, tp = cm.ravel()

    metrics = {
        "loss": loss,
        "accuracy": accuracy,
        "precision": precision,
        "recall": recall,
        "f1": f1,
        "tn": float(tn),
        "fp": float(fp),
        "fn": float(fn),
        "tp": float(tp),
    }

    return metrics


def print_metrics(labels, metrics: MetricsDict):
    print(f"Model Performance Metrics:")
    print(f"{'Accuracy:':<12} {metrics['accuracy']:>6.2f}%")
    print(f"{'Precision:':<12} {metrics['precision']:>6.2f}%")
    print(f"{'Recall:':<12} {metrics['recall']:>6.2f}%")
    print(f"{'F1-Score:':<12} {metrics['f1']:>6.2f}%")
    print(f"{'Loss:':<12} {metrics['loss']:>6.4f}")
    if "proton_loss" in metrics and "gamma_loss" in metrics:
        print(f"{'Proton Loss:':<12} {metrics['proton_loss']:>6.4f}")
        print(f"{'Gamma Loss:':<12} {metrics['gamma_loss']:>6.4f}")

    print("\nConfusion Matrix:")
    print("─" * 45)
    print(f"│              │      Predicted    │")
    print(f"│              │          0      1 │")
    print(f"├──────────────┼───────────────────┤")
    print(f"│ Actual    0  │    {metrics['tn']:4.0f}      {metrics['fp']:4.0f}│")
    print(f"│              │                   │")
    print(f"│ Actual    1  │    {metrics['fn']:4.0f}      {metrics['tp']:4.0f}│")
    print(f"│              │")
    print("─" * 45)
    # Get label mapping (which actual label is 0 and which is 1)
    print(f"Label mapping: {labels}")


def worker_init_fn(worker_id):
    np.random.seed(42 + worker_id)


class EarlyStopping:
    def __init__(self, patience=5, min_delta=0.0001):
        self.patience = patience
        self.min_delta = min_delta
        self.counter = 0
        self.best_loss = None
        self.early_stop = False

    def __call__(self, val_loss):
        if self.best_loss is None:
            self.best_loss = val_loss
        elif val_loss > self.best_loss - self.min_delta:
            self.counter += 1
            if self.counter >= self.patience:
                self.early_stop = True
        else:
            self.best_loss = val_loss
            self.counter = 0


class TrainingSupervisor:
    VAL_SPLIT: float = 0.3
<<<<<<< HEAD
    LEARNING_RATE = 5.269632147047427e-06
    WEIGHT_DECAY = 0.00034049323130326087
    BATCH_SIZE = 64
    GRAD_CLIP_NORM = 0.7168560391358462
=======
    LEARNING_RATE = 1e-4
    WEIGHT_DECAY = 1e-4
    BATCH_SIZE = 64
    GRAD_CLIP_NORM = 1.0
>>>>>>> 070b1356
    SCHEDULER_MODE: Literal["triangular", "triangular2", "exp_range"] = "triangular2"
    SCHEDULER_CYCLE_MOMENTUM: bool = False
    SCHEDULER_STEP_SIZE = 4
    SCHEDULER_BASE_LR = 1e-4
    SCHEDULER_MAX_LR = 1e-2

    def __init__(self, model_name: str, dataset: MagicDataset, output_dir: str, debug_info: bool = True,
                 save_model: bool = False, save_debug_data: bool = True, early_stopping: bool = True) -> None:
        self.device = torch.device("cuda" if torch.cuda.is_available() else "mps" if torch.backends.mps.is_available()
                                   else "cpu")
        self.debug_info = debug_info
        self.save_model = save_model
        self.save_debug_data = save_debug_data
        self.early_stopping = early_stopping

        if self.save_debug_data or self.save_model:
            os.makedirs(output_dir, exist_ok=True)

        if debug_info:
            print(f"Training on Device: {self.device}")

        self.model_name = model_name
        self.model = self.load_model()
        self.validation_metrics = []
        self.train_metrics = []
        self.inference_metrics = []

        self.dataset = dataset
        (self.train_dataset, self.val_dataset, self.training_data_loader, self.val_data_loader) = (
            self.load_training_data())

        self.output_dir = output_dir
        self.model_path = os.path.join(self.output_dir, "trained_model.pth")

    def load_training_data(self) -> tuple[Subset, Subset, DataLoader, DataLoader]:
        if self.debug_info:
            print("Loading Training Data...\n")

        if self.debug_info:
            data_distribution = self.dataset.get_distribution()
            print("Full Dataset Overview:")
            total_samples = data_distribution["total_samples"]
            print(f"Total number of samples: {total_samples}\n")
            print("Class Distribution:")
            for label, info in data_distribution["distribution"].items():
                count = info["count"]
                percentage = info["percentage"]
                print(f"{label}: {count} samples ({percentage}%)")
            print("\n")

        # Stratified splitting using sklearn
        # Use 70% of data for training and 30% for validation
        # Get labels from dataset
        labels = self.dataset.get_all_labels()

        # Stratified splitting using sklearn (shuffles indices)
        train_indices, val_indices = train_test_split(
            np.arange(len(self.dataset)),
            test_size=self.VAL_SPLIT,
            stratify=labels,
            shuffle=True,
            random_state=42,
        )

        """val_indices, test_indices = train_test_split(
            temp_indices,
            test_size=self.TEST_DATA_SPLIT,
            stratify=labels[temp_indices],
            shuffle=True,
            random_state=42
        )"""

        if self.debug_info:
            print("\nAfter split label distribution:")
            print("Training set:")
            train_labels = labels[train_indices]
            unique, counts = np.unique(train_labels, return_counts=True)
            for label, count in zip(unique, counts):
                idx_to_label = {v: k for k, v in self.dataset.labels.items()}
                label_name = idx_to_label[label]
                print(f"{label_name} (label {label}): {count} samples ({count / len(train_labels) * 100:.2f}%)")

            print("\nValidation set:")
            val_labels = labels[val_indices]
            unique, counts = np.unique(val_labels, return_counts=True)
            for label, count in zip(unique, counts):
                idx_to_label = {v: k for k, v in self.dataset.labels.items()}
                label_name = idx_to_label[label]
                print(f"{label_name} (label {label}): {count} samples ({count / len(val_labels) * 100:.2f}%)")
            print("\n")

            """print("\nTest set:")
            test_labels = labels[test_indices]
            unique, counts = np.unique(test_labels, return_counts=True)
            for label, count in zip(unique, counts):
                idx_to_label = {v: k for k, v in self.dataset.labels.items()}
                label_name = idx_to_label[label]
                print(f"{label_name} (label {label}): {count} samples ({count / len(test_labels) * 100:.2f}%)")
            print("\n")"""

        train_dataset = Subset(self.dataset, train_indices)
        val_dataset = Subset(self.dataset, val_indices)
        # test_dataset = Subset(self.dataset, test_indices)

        generator = torch.Generator()
        generator.manual_seed(42)

        training_data_loader = DataLoader(
            train_dataset, batch_size=self.BATCH_SIZE, shuffle=True, generator=generator, worker_init_fn=worker_init_fn
        )
        val_data_loader = DataLoader(
            val_dataset, batch_size=self.BATCH_SIZE, shuffle=False, generator=generator, worker_init_fn=worker_init_fn
        )

        if self.debug_info:
            print("Dataset loaded.")
            print("\n")

        return train_dataset, val_dataset, training_data_loader, val_data_loader

    def load_model(self):
        match self.model_name.lower():
            case "basicmagicnet":
                model = BasicMagicNet()
            case "mlp":
                model = MLP()
            case "statsmagicnet":
                model = StatsMagicNet()
            case "hexcirclenet":
                model = HexCircleNet()
            case "hexmagicnet":
<<<<<<< HEAD
                model = HexMagicNet()
=======
                model = HexCircleNet()
            case "hexagdlynet":
                model = HexagdlyNet()
            case "simple1dnet":
                model = Simple1dNet()
>>>>>>> 070b1356
            case _:
                raise ValueError(f"Invalid Modelname: '{self.model_name}'")

        if self.debug_info:
            print("Model loaded.")

        return model.to(self.device)

    def calculate_weight_distribution(self):
        total_samples = len(self.dataset)
        n_protons = self.dataset.n_protons
        n_gammas = self.dataset.n_gammas
        weight_proton = total_samples / (2 * n_protons)
        weight_gamma = total_samples / (2 * n_gammas)
        weights_sum = weight_proton + weight_gamma
        weight_proton = weight_proton / weights_sum
        weight_gamma = weight_gamma / weights_sum
        return weight_proton, weight_gamma

    def train_model(self, epochs: int):
        self.training_start_time = datetime.datetime.now()
        
        weight_proton, weight_gamma = self.calculate_weight_distribution()
        metric_factor = 3
        class_weights = torch.tensor([weight_proton, weight_gamma * metric_factor]).to(self.device)
        criterion = nn.CrossEntropyLoss(weight=class_weights)

        optimizer = optim.AdamW(
            self.model.parameters(),
            lr=self.LEARNING_RATE,
            weight_decay=self.WEIGHT_DECAY
        )

        scheduler = optim.lr_scheduler.CyclicLR(
            optimizer,
            base_lr=self.SCHEDULER_BASE_LR,
            max_lr=self.SCHEDULER_MAX_LR,
            step_size_up=self.SCHEDULER_STEP_SIZE,
            mode=self.SCHEDULER_MODE,
            cycle_momentum=self.SCHEDULER_CYCLE_MOMENTUM
        )

<<<<<<< HEAD
=======
        early_stopping = EarlyStopping(patience=3, min_delta=0.0001)

>>>>>>> 070b1356
        torch.manual_seed(42)
        if torch.cuda.is_available():
            torch.cuda.manual_seed(42)

        best_validation_accuracy = 0
        for epoch in range(epochs):
            if self.debug_info:
                print(f"Training Epoch {epoch + 1}/{epochs}...")

            train_metrics = self._training_step(optimizer, criterion)
            if self.debug_info:
                print(f"\nTraining Metrics of epoch: {epoch + 1}: \n")
                print_metrics(self.dataset.labels, train_metrics)

            val_metrics = self._validation_step(criterion)
            scheduler.step()

            if self.debug_info:
                print(f"\nValidation Metrics of epoch: {epoch + 1}: \n")
                print_metrics(self.dataset.labels, val_metrics)
                print("-" * 50)

            if val_metrics['accuracy'] > best_validation_accuracy:
                best_validation_accuracy = val_metrics['accuracy']
                if self.save_model:
                    torch.save(
                        self.model.state_dict(),
                        self.model_path,
                    )

<<<<<<< HEAD
=======
            if self.early_stopping:
                early_stopping(val_metrics['loss'])
                if early_stopping.early_stop:
                    if self.debug_info:
                        print(f"Early stopping triggered at epoch {epoch + 1}")
                    break
                
        self.training_duration = datetime.datetime.now() - self.training_start_time
        if self.debug_info:
            print(f"Total Training duration: {str(self.training_duration)}")

>>>>>>> 070b1356
        if self.save_debug_data:
            self.write_results(epoch + 1)

    def _extract_batch(self, batch):
        *data, labels, _ = batch

        return [d.to(self.device) for d in data], labels.to(self.device)

    def _training_step(self, optimizer: optim.Optimizer, criterion) -> dict[str, float]:
        train_preds = []
        train_labels = []
        train_loss = 0

        # New accumulators for per-class loss
        proton_loss_total = 0.0
        gamma_loss_total = 0.0
        count_proton = 0
        count_gamma = 0

        # Create a criterion with reduction='none' to obtain per-sample losses
        criterion_none = nn.CrossEntropyLoss(
            label_smoothing=criterion.label_smoothing, 
            reduction='none'
        )

        self.model.train()
        batch_cntr = 1
        total_batches = len(self.training_data_loader)
        for batch in self.training_data_loader:
            data, labels = self._extract_batch(batch)

            optimizer.zero_grad()
            outputs = self.model(*data)

            loss = criterion(outputs, labels)
            # Compute per-sample losses
            per_sample_losses = criterion_none(outputs, labels)
            # Accumulate losses per class
            for loss_val, label in zip(per_sample_losses, labels):
                if label.item() == self.dataset.labels[self.dataset.PROTON_LABEL]:
                    proton_loss_total += loss_val.item()
                    count_proton += 1
                else:
                    gamma_loss_total += loss_val.item()
                    count_gamma += 1

            torch.nn.utils.clip_grad_norm_(self.model.parameters(), max_norm=self.GRAD_CLIP_NORM)
            loss.backward()
            optimizer.step()

            _, predicted = outputs.max(1)
            train_preds.extend(predicted.cpu().numpy())
            train_labels.extend(labels.cpu().numpy())
            train_loss += loss.item()

            if self.debug_info and batch_cntr % 1000 == 0:
                current_accuracy = 100.0 * accuracy_score(train_labels, train_preds)
                print(f"       Accuracy for batch {batch_cntr} of {total_batches}: {current_accuracy} ")
            batch_cntr += 1

        metrics = calc_metrics(
            train_labels,
            train_preds,
            train_loss / len(self.training_data_loader),
        )
        # Add per-class losses to metrics
        metrics["proton_loss"] = proton_loss_total / count_proton if count_proton > 0 else 0.0
        metrics["gamma_loss"] = gamma_loss_total / count_gamma if count_gamma > 0 else 0.0

        self.train_metrics.append(metrics)
        return metrics

    def _validation_step(self, criterion) -> dict[str, float]:
        val_loss = 0
        val_preds = []
        val_labels = []

        # New accumulators for per-class loss in validation
        proton_loss_total = 0.0
        gamma_loss_total = 0.0
        count_proton = 0
        count_gamma = 0

        # Create a criterion with reduction='none' for per-sample loss calculation
        criterion_none = nn.CrossEntropyLoss(
            label_smoothing=criterion.label_smoothing, 
            reduction='none'
        )

        self.model.eval()
        with torch.no_grad():
            for batch in self.val_data_loader:
                data, labels = self._extract_batch(batch)

                outputs = self.model(*data)

                loss = criterion(outputs, labels)
                per_sample_losses = criterion_none(outputs, labels)
                
                for loss_val, label in zip(per_sample_losses, labels):
                    if label.item() == self.dataset.labels[self.dataset.PROTON_LABEL]:
                        proton_loss_total += loss_val.item()
                        count_proton += 1
                    else:
                        gamma_loss_total += loss_val.item()
                        count_gamma += 1

                _, predicted = outputs.max(1)
                val_preds.extend(predicted.cpu().numpy())
                val_labels.extend(labels.cpu().numpy())
                val_loss += loss.item()

        metrics = calc_metrics(
            val_labels,
            val_preds,
            val_loss / len(self.val_data_loader),
        )
        # Add per-class losses to validation metrics
        metrics["proton_loss"] = proton_loss_total / count_proton if count_proton > 0 else 0.0
        metrics["gamma_loss"] = gamma_loss_total / count_gamma if count_gamma > 0 else 0.0

        self.validation_metrics.append(metrics)
        return metrics

    def _get_model_structure(self):
        model_structure = {}
        for name, module in self.model.named_modules():
            if name:
                model_structure[name] = str(module)
        return model_structure

    def _count_trainable_weights(self):
        return sum(p.numel() for p in self.model.parameters() if p.requires_grad)

    def write_results(self, epochs):
        training_data = {
            "dataset": {
                "distribution": self.dataset.get_distribution(),
            },
            "epochs": epochs,
            "time": {
                "total": str(self.training_duration),
                "avg_per_epoch": str(self.training_duration / epochs),
            },
            "model": {
                "name": self.model_name,
                "structure": self._get_model_structure(),
                "trainable_weights": self._count_trainable_weights(),
            },
            "training_metrics": self.train_metrics,
            "validation_metrics": self.validation_metrics,
            "inference_metrics": self.inference_metrics,
        }

        writer = ResultsWriter(self.output_dir)
        writer.save_training_results(training_data)<|MERGE_RESOLUTION|>--- conflicted
+++ resolved
@@ -11,21 +11,10 @@
 from sklearn.model_selection import train_test_split
 from torch.utils.data import DataLoader, Subset
 
-<<<<<<< HEAD
-from TrainingPipeline.Datasets.MagicDataset import MagicDataset
-from TrainingPipeline.ResultsWriter import ResultsWriter
-
-from CNN.Architectures.BasicMagicCNN import BasicMagicNet
-from CNN.Architectures.MLP import MLP
-from CNN.Architectures.StatsModel import StatsMagicNet
-from CNN.Architectures.HexCircleCNN import HexCircleNet
-from CNN.Architectures.HexMagicNet import HexMagicNet
-=======
 from TrainingPipeline.Datasets import MagicDataset
 from TrainingPipeline.ResultsWriter import ResultsWriter
 
 from CNN.Architectures import *
->>>>>>> 070b1356
 
 np.random.seed(42)
 torch.manual_seed(42)
@@ -126,17 +115,17 @@
 
 class TrainingSupervisor:
     VAL_SPLIT: float = 0.3
-<<<<<<< HEAD
-    LEARNING_RATE = 5.269632147047427e-06
-    WEIGHT_DECAY = 0.00034049323130326087
-    BATCH_SIZE = 64
-    GRAD_CLIP_NORM = 0.7168560391358462
-=======
+    
+    # Params from Maxis Branch
+    # LEARNING_RATE = 5.269632147047427e-06
+    # WEIGHT_DECAY = 0.00034049323130326087
+    # BATCH_SIZE = 64
+    # GRAD_CLIP_NORM = 0.7168560391358462
+    
     LEARNING_RATE = 1e-4
     WEIGHT_DECAY = 1e-4
     BATCH_SIZE = 64
     GRAD_CLIP_NORM = 1.0
->>>>>>> 070b1356
     SCHEDULER_MODE: Literal["triangular", "triangular2", "exp_range"] = "triangular2"
     SCHEDULER_CYCLE_MOMENTUM: bool = False
     SCHEDULER_STEP_SIZE = 4
@@ -268,15 +257,11 @@
             case "hexcirclenet":
                 model = HexCircleNet()
             case "hexmagicnet":
-<<<<<<< HEAD
                 model = HexMagicNet()
-=======
-                model = HexCircleNet()
             case "hexagdlynet":
                 model = HexagdlyNet()
             case "simple1dnet":
                 model = Simple1dNet()
->>>>>>> 070b1356
             case _:
                 raise ValueError(f"Invalid Modelname: '{self.model_name}'")
 
@@ -319,11 +304,8 @@
             cycle_momentum=self.SCHEDULER_CYCLE_MOMENTUM
         )
 
-<<<<<<< HEAD
-=======
         early_stopping = EarlyStopping(patience=3, min_delta=0.0001)
 
->>>>>>> 070b1356
         torch.manual_seed(42)
         if torch.cuda.is_available():
             torch.cuda.manual_seed(42)
@@ -354,8 +336,6 @@
                         self.model_path,
                     )
 
-<<<<<<< HEAD
-=======
             if self.early_stopping:
                 early_stopping(val_metrics['loss'])
                 if early_stopping.early_stop:
@@ -367,7 +347,6 @@
         if self.debug_info:
             print(f"Total Training duration: {str(self.training_duration)}")
 
->>>>>>> 070b1356
         if self.save_debug_data:
             self.write_results(epoch + 1)
 

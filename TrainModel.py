--- conflicted
+++ resolved
@@ -1,11 +1,7 @@
 import os
 import time
 from TrainingPipeline.TrainingSupervisor import TrainingSupervisor
-<<<<<<< HEAD
-from TrainingPipeline.Datasets.MagicDataset import MagicDataset
-=======
 from TrainingPipeline.Datasets import *
->>>>>>> 070b1356
 
 os.environ['PYTORCH_CUDA_ALLOC_CONF'] = 'max_split_size_mb:128'
 
@@ -56,8 +52,4 @@
     )
     args = parser.parse_args(sys.argv[1:])"""
 
-<<<<<<< HEAD
-    main("hexmagicnet", "magic-protons.parquet", "magic-gammas-new.parquet", 30)
-=======
-    main("HexCircleNet", "magic-protons.parquet", "magic-gammas-new-1.parquet", 20)
->>>>>>> 070b1356
+    main("HexCircleNet", "magic-protons.parquet", "magic-gammas-new-1.parquet", 20)
--- conflicted
+++ resolved
@@ -97,12 +97,9 @@
 
 def main(model: str, proton: str, gamma: str, epochs: int, n_trials: int):
     study_name = f"Optimize_{model}"
-<<<<<<< HEAD
-    dataset = MagicDatasetHexagdly(proton, gamma, max_samples=100000, debug_info=False)
-=======
-    
+
     dataset = MagicDataset(proton, gamma, max_samples=100000, debug_info=False)
->>>>>>> 696149fe
+
     study = start_or_resume_study(dataset, model, study_name, epochs, n_trials)
 
     print("Best 3 trials:")

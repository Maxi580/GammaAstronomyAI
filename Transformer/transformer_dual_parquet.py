--- conflicted
+++ resolved
@@ -209,13 +209,8 @@
     )
     print("Using device:", device)
     # Files
-<<<<<<< HEAD
     gamma_file = "../magic-gammas_small_part1.parquet"
     proton_file = "../magic-protons_small_part1.parquet"
-=======
-    gamma_file = "../magic-gammas_part1.parquet"
-    proton_file = "../magic-protons_part1.parquet"
->>>>>>> bc7b7003
 
     # Dataset + split
     #dataset = MaxiDataset(gamma_filename=gamma_file, proton_filename=proton_file)
